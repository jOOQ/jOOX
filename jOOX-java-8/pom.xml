<?xml version="1.0" encoding="UTF-8"?>
<project xmlns="http://maven.apache.org/POM/4.0.0" xmlns:xsi="http://www.w3.org/2001/XMLSchema-instance"
    xsi:schemaLocation="http://maven.apache.org/POM/4.0.0 http://maven.apache.org/maven-v4_0_0.xsd">

    <parent>
        <artifactId>oss-parent</artifactId>
        <groupId>org.sonatype.oss</groupId>
        <version>7</version>
    </parent>
    <modelVersion>4.0.0</modelVersion>

    <groupId>org.jooq</groupId>
    <artifactId>joox-java-8</artifactId>
<<<<<<< HEAD
    <version>1.6.3</version>
=======
    <version>2.0.0</version>
>>>>>>> d77fec59
    <packaging>bundle</packaging>

    <properties>
        <jaxb.version>3.0.0</jaxb.version>
    </properties>

    <name>jOOX</name>
    <description>jOOX is a recursive acronym that stands for jOOX Object Oriented XML. It is a simple wrapper for the org.w3c.dom package, to allow for fluent XML document creation and manipulation where DOM is required but too verbose.</description>
    <url>https://github.com/jOOQ/jOOX</url>

    <licenses>
        <license>
            <name>Apache License, Version 2.0</name>
            <url>http://www.apache.org/licenses/LICENSE-2.0</url>
            <distribution>repo</distribution>
        </license>
    </licenses>

    <scm>
        <developerConnection>https://github.com/jOOQ/jOOX</developerConnection>
        <url>https://github.com/jOOQ/jOOX</url>
        <connection>https://github.com/jOOQ/jOOX</connection>
    </scm>

    <build>
        <defaultGoal>deploy</defaultGoal>
        <finalName>${project.artifactId}-${project.version}</finalName>

        <plugins>
            <plugin>
                <groupId>org.apache.maven.plugins</groupId>
                <artifactId>maven-compiler-plugin</artifactId>
                <version>3.8.0</version>
                <configuration>
                    <fork>true</fork>
                    <maxmem>512m</maxmem>
                    <meminitial>256m</meminitial>
                    <encoding>UTF-8</encoding>




                    <source>1.8</source>
                    <target>1.8</target>
                    <debug>true</debug>
                    <debuglevel>lines,vars,source</debuglevel>
                </configuration>
            </plugin>

            <plugin>
                <groupId>org.apache.maven.plugins</groupId>
                <artifactId>maven-resources-plugin</artifactId>
                <version>2.5</version>
                <configuration>
                    <encoding>UTF-8</encoding>
                </configuration>
            </plugin>

            <plugin>
                <groupId>org.apache.felix</groupId>
                <artifactId>maven-bundle-plugin</artifactId>
                <version>3.5.0</version>
                <extensions>true</extensions>
            </plugin>

            <plugin>
                <groupId>org.apache.maven.plugins</groupId>
                <artifactId>maven-surefire-plugin</artifactId>
                <version>2.22.1</version>
            </plugin>
        </plugins>
    </build>

    <profiles>
        <profile>
            <id>release-oss</id>
            <build>
                <plugins>
                    <plugin>
                        <inherited>true</inherited>
                        <groupId>org.apache.maven.plugins</groupId>
                        <artifactId>maven-source-plugin</artifactId>
                        <version>2.1.2</version>
                        <executions>
                            <execution>
                                <id>attach-sources</id>
                                <goals>
                                    <goal>jar</goal>
                                </goals>
                            </execution>
                        </executions>

                        <configuration>
                            <excludeResources>true</excludeResources>
                            <useDefaultExcludes>true</useDefaultExcludes>
                        </configuration>
                    </plugin>

                    <plugin>
                        <groupId>org.apache.maven.plugins</groupId>
                        <artifactId>maven-javadoc-plugin</artifactId>
                        <version>3.0.1</version>
                        <inherited>true</inherited>
                        <executions>
                            <execution>
                                <id>bundle-sources</id>
                                <phase>package</phase>
                                <goals>
                                    <goal>jar</goal>
                                </goals>
                            </execution>
                        </executions>
                        <configuration>
                            <maxmemory>1024</maxmemory>
                            <encoding>UTF-8</encoding>
                            <show>protected</show>
                            <notree>true</notree>

                            <!-- Avoid running into Java 8's very restrictive doclint issues -->
                            <additionalparam>-Xdoclint:none</additionalparam>
                            <additionalOptions>-Xdoclint:none</additionalOptions>
                        </configuration>
                    </plugin>

                    <!-- Copy API docs to new directory first (replacer plugin seems to be unable to create dirs) -->
                    <plugin>
                        <groupId>org.apache.maven.plugins</groupId>
                        <artifactId>maven-resources-plugin</artifactId>
                        <executions>
                            <execution>
                                <id>copy-folder</id>
                                <phase>package</phase>
                                <goals>
                                    <goal>copy-resources</goal>
                                </goals>
                                <configuration>
                                    <outputDirectory>${project.build.directory}/apidocs-ga</outputDirectory>
                                    <resources>
                                        <resource>
                                            <filtering>false</filtering>
                                            <directory>${project.build.directory}/apidocs</directory>
                                        </resource>
                                    </resources>
                                </configuration>
                            </execution>
                        </executions>
                    </plugin>

                    <!-- Then, patch Google Analytics code inside. -->
                    <plugin>
                        <groupId>com.google.code.maven-replacer-plugin</groupId>
                        <artifactId>replacer</artifactId>
                        <version>1.5.2</version>
                        <executions>
                            <execution>
                                <phase>package</phase>
                                <goals>
                                    <goal>replace</goal>
                                </goals>
                            </execution>
                        </executions>
                        <configuration>

                            <!-- There's an error when trying to find the top module's /target/apidocs-ga directory -->
                            <ignoreErrors>true</ignoreErrors>
                            <basedir>${project.build.directory}/apidocs-ga</basedir>
                            <includes>
                                <include>**/*.html</include>
                            </includes>
                            <replacements>
                                <replacement>
                                    <token><![CDATA[</body>]]></token>
                                    <value><![CDATA[
                                        <!-- Google tag (gtag.js) -->
                                        <script async src="https://www.googletagmanager.com/gtag/js?id=G-PB08BGF2SR"></script>
                                        <script>
                                        window.dataLayer = window.dataLayer || [];
                                        function gtag(){dataLayer.push(arguments);}
                                        gtag('js', new Date());

                                        gtag('config', 'G-PB08BGF2SR');
                                        </script>
                                        </body>
                                    ]]></value>
                                </replacement>
                            </replacements>
                        </configuration>
                    </plugin>

                    <plugin>
                        <groupId>org.apache.maven.plugins</groupId>
                        <artifactId>maven-gpg-plugin</artifactId>
                        <version>3.0.1</version>
                        <executions>
                            <execution>
                                <id>sign-artifacts</id>
                                <phase>verify</phase>
                                <goals>
                                    <goal>sign</goal>
                                </goals>
                                <configuration>
                                    <gpgArguments>
                                        <arg>--pinentry-mode</arg>
                                        <arg>loopback</arg>
                                    </gpgArguments>
                                </configuration>
                            </execution>
                        </executions>
                    </plugin>
                </plugins>
            </build>
        </profile>
    </profiles>

    <issueManagement>
        <system>GitHub</system>
        <url>https://github.com/jOOQ/jOOX/issues</url>
    </issueManagement>

    <developers>
        <developer>
            <name>Lukas Eder</name>
            <email>lukas.eder@gmail.com</email>
        </developer>
    </developers>

    <dependencies>

        <!-- Prior to Java 9, the JAXB dependency was shipped with the JDK -->
        <dependency>
            <groupId>jakarta.xml.bind</groupId>
            <artifactId>jakarta.xml.bind-api</artifactId>
            <version>${jaxb.version}</version>
        </dependency>

        <!-- Test dependencies -->
        <dependency>
            <groupId>com.sun.xml.bind</groupId>
            <artifactId>jaxb-impl</artifactId>
            <version>${jaxb.version}</version>
            <scope>test</scope>
        </dependency>
        <dependency>
            <groupId>junit</groupId>
            <artifactId>junit</artifactId>
            <version>4.13.1</version>
            <scope>test</scope>
        </dependency>
        <dependency>
            <groupId>commons-io</groupId>
            <artifactId>commons-io</artifactId>
            <version>2.8.0</version>
            <scope>test</scope>
        </dependency>
        <dependency>
            <groupId>xalan</groupId>
            <artifactId>xalan</artifactId>
            <version>2.7.3</version>
            <scope>test</scope>
        </dependency>

        <!-- xalan:xalan:2.7.3 no longer declares these transitive dependencies -->
        <dependency>
            <groupId>xalan</groupId>
            <artifactId>serializer</artifactId>
            <version>2.7.3</version>
            <scope>test</scope>
        </dependency>
        <dependency>
            <groupId>xerces</groupId>
            <artifactId>xercesImpl</artifactId>
            <version>2.12.2</version>
            <scope>test</scope>
        </dependency>
    </dependencies>
</project><|MERGE_RESOLUTION|>--- conflicted
+++ resolved
@@ -11,11 +11,7 @@
 
     <groupId>org.jooq</groupId>
     <artifactId>joox-java-8</artifactId>
-<<<<<<< HEAD
-    <version>1.6.3</version>
-=======
     <version>2.0.0</version>
->>>>>>> d77fec59
     <packaging>bundle</packaging>
 
     <properties>
